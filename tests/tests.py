--- conflicted
+++ resolved
@@ -116,7 +116,6 @@
 
     def test_getweather(self):
         geocode = 'SFO'
-<<<<<<< HEAD
         start = datetime(2012,1,1,0,0)
         end = datetime(2012,1,3,0,0)
         key = 'd3dffb3b59309a05'
@@ -130,25 +129,12 @@
         f = open(self.WEATHER_PATH, 'Ur')
         txt = np.genfromtxt(f.read().splitlines(), delimiter=',',dtype = None)
         dat = txt['f5'][4:7]
-        self.assertTrue(web.target_dts != None)
-        self.assertTrue(web.interp_data[0][3:6].all() == dat.all())
-        self.assertTrue(api.interp_data[0][3:6].all() == dat.all())
-=======
-        start = datetime.datetime(2012,1,1,0,0)
-        end = datetime.datetime(2012,1,2,0,0)
-        interp_interval ='15m'
-        web = GetWunder(start=start,
-                        end=end,
-                        geocode=geocode,
-                        interp_interval=interp_interval)
         self.assertTrue(web.data != None)
         self.assertAlmostEqual(web.data[0][0],46.899999999999999)  
         self.assertTrue(web.target_dts != None)
         self.assertTrue(web.interp_data != None)
-        #TODO: manually calculate the correct interpolated data and compare
-        # to .interp_data over a (very) short timeperiod to make sure 
-        # this is working correctly
->>>>>>> ae7c5150
+        self.assertTrue(web.interp_data[0][3:6].all() == dat.all())
+        self.assertTrue(api.interp_data[0][3:6].all() == dat.all())
         
 
 if __name__ == '__main__':
