"""
Building Energy Prediction

This software reads an input file (a required argument) containing 
building energy data in a format similar to example file. 
It then trains a model and estimates the error associated
with predictions using the model.

@author Paul Raftery <p.raftery@berkeley.edu>
@author Tyler Hoyt <thoyt@berkeley.edu>
"""

import os, csv, pickle, pdb
import dateutil.parser
import numpy as np
import pprint
from math import sqrt
from datetime import datetime, timedelta
from sklearn import preprocessing, cross_validation, metrics
import trainers, comparer
from holidays import holidays

class Preprocessor(object):

    HOLIDAY_KEYS = ['USFederal']
    DATETIME_COLUMN_NAME = 'LocalDateTime'
    HISTORICAL_DATA_COLUMN_NAMES = ['OutsideDryBulbTemperature']
    TARGET_COLUMN_NAMES = ['EnergyConsumption']
    DISCARD_TAG = -1
    PRE_DATA_TAG = 0
    POST_DATA_TAG = 1

    def __init__(self, 
                 input_file, 
                 use_holidays=True,
                 start_frac=0.0,
                 end_frac=1.0,
                 changepoints=None,
<<<<<<< HEAD
                 test_size=0.25
        ):
=======
                 test_size =0.25,
                 **kwargs):
>>>>>>> a78f67de

        self.reader = csv.reader(input_file, delimiter=',')
        headers, country, named_cols = self.process_headers()
        input_file.seek(0) # rewind the file so we don't have to open it again
        self.holidays = set([])
        if country == 'us' and use_holidays:
            for key in self.HOLIDAY_KEYS:
                self.holidays = self.holidays.union(holidays[key])
        input_data = np.genfromtxt(input_file, 
                                   delimiter=',',
                                   dtype=None, 
                                   skip_header=len(headers)-1, 
                                   usecols=named_cols,
                                   names=True, 
                                   missing_values='NA')
        dcn = self.DATETIME_COLUMN_NAME
        input_data_L = len(input_data)
        start_index = int(start_frac * input_data_L)
        end_index = int(end_frac * input_data_L)
        input_data = input_data[ start_index : end_index ]
        
        try: 
            datetimes = map(lambda d: datetime.strptime(d, "%m/%d/%y %H:%M"),
                                                             input_data[dcn])
        except ValueError:
            datetimes = map(lambda d: dateutil.parser.parse(d, dayfirst=False),
                                                               input_data[dcn])
        dtypes = input_data.dtype.descr
        dtypes[0] = dtypes[0][0], '|S16' # force S16 datetimes
        for i in range(1,len(dtypes)):
            dtypes[i] = dtypes[i][0], 'f8' # parse other data as float
        input_data = input_data.astype(dtypes)
        self.vals_per_hr = 0
        input_data, self.datetimes = self.interpolate_datetime(input_data,
                                                               datetimes)
        vectorized_process_datetime = np.vectorize(self.process_datetime)
        d = np.column_stack(vectorized_process_datetime(self.datetimes))

        # add other (non datetime related) input features
        input_data, target_column_index = self.append_input_features(\
                                                                input_data, d)
        self.X, self.y, self.datetimes = \
                self.clean_missing_data(input_data,
                                        self.datetimes,
                                        target_column_index)
        self.cps = self.changepoint_feature(changepoints) 
        self.split_dataset(test_size=test_size)

    def clean_missing_data(self, d, datetimes, target_column_index):
        # remove any row with missing data
        # filter the datetimes and data arrays so the match up
        keep_inds = ~np.isnan(d).any(axis=1)
        num_to_del = len(keep_inds[~keep_inds])
        if num_to_del > 0: 
            datetimes = datetimes[keep_inds]
            d = d[keep_inds]

        if (d[:,0] != np.array([dt.minute for dt in datetimes])).any() or \
            (d[:,1] != np.array([dt.hour for dt in datetimes])).any():
            raise Error(" - The datetimes in the datetimes array do not \
                match those in the input features array")

        # split into input and target arrays
        target_data = d[:,target_column_index]
        X = np.hstack((d[:,:target_column_index], d[:,target_column_index+1:]))
        return X, target_data, datetimes

    def append_input_features(self, data, d0, historical_data_points=2):
        column_names = data.dtype.names[1:] # no need to include datetime column
        d = d0
        for s in column_names:
            if s in self.HISTORICAL_DATA_COLUMN_NAMES:
                d = np.column_stack( (d, data[s]) )
                if historical_data_points > 0:
                    # create input features using historical data 
                    # at the intervals defined by n_vals_in_past_day
                    for v in range(1, historical_data_points + 1):
                        past_hours = v * 24 / (historical_data_points + 1)
                        n_vals = past_hours * self.vals_per_hr
                        past_data = np.roll(data[s], n_vals)
                        # for the first day in the file 
                        # there will be no historical data
                        # use the data from the next day as a rough estimate
                        past_data[0:n_vals] = past_data[24*self.vals_per_hr: \
                                                 24*self.vals_per_hr+n_vals ]
                        d = np.column_stack( (d, past_data) )
            elif not s in self.TARGET_COLUMN_NAMES:
                # just add the column as an input feature 
                # without historical data
                d = np.column_stack( (d, data[s]) )

        # add the target data
        split = d.shape[1]
        for s in self.TARGET_COLUMN_NAMES:
            if s in column_names:
                d = np.column_stack( (d, data[s]) )
        return d, split

    def interpolate_datetime(self, data, datetimes):
        start = datetimes[0]
        second_val = datetimes[1]
        end = datetimes[-1]

        # calculate the interval between datetimes
        interval = second_val - start
        self.vals_per_hr = 3600 / interval.seconds
        assert (3600 % interval.seconds) == 0,  \
            'Interval between datetimes must divide evenly into an hour'

        # check to ensure that the timedelta between datetimes is
        # uniform through out the array
        row_length = len(data[0])
        diffs = np.diff(datetimes)
        gaps = np.greater(diffs, interval)
        gap_inds = np.nonzero(gaps)[0] # contains the left indices of the gaps
        NN = 0 # accumulate offset of gap indices as you add entries
        for i in gap_inds:
            gap = diffs[i]
            gap_start = datetimes[i + NN]
            gap_end = datetimes[i + NN + 1]
            N = gap.seconds / interval.seconds - 1 # number of entries to add
            for j in range(1, N+1):
                new_dt = gap_start + j * interval
                new_row = np.array([(new_dt,) + (np.nan,) * (row_length - 1)], 
                                                         dtype=data.dtype)
                #TODO: Logs 
                #print ("-- Missing datetime interval between \
                #         %s and %s" % (gap_start, gap_end))
                data = np.append(data, new_row)
                datetimes = np.append(datetimes, new_dt) 
                datetimes_ind = np.argsort(datetimes) 
                data = data[datetimes_ind]
            datetimes = datetimes[datetimes_ind] # sorts datetimes
            NN += N

        return data, datetimes

    def process_headers(self):
        # reads up to the first 100 lines of a file and returns
        # the headers, and the country in which the building is located
        headers = []
        for _ in range(100):
            row = self.reader.next()
            headers.append(row)
            for i, val in enumerate(row):
                if val.lower().strip() == 'country':
                    row = self.reader.next()
                    headers.append(row)
                    country = row[i]
            if len(row)>0: 
                if row[0] == self.DATETIME_COLUMN_NAME: 
                    named_cols = tuple(np.where(np.array(row) !='')[0])
                    break
        return headers, country, named_cols

    def process_datetime(self, dt):
        # takes a datetime and returns a tuple of:
        # minute, hour, weekday, month, and (holiday)
        rv = float(dt.minute), float(dt.hour), float(dt.weekday()), float(dt.month)
        if self.holidays:
            if dt.date() in self.holidays:
                hol = 3.0 # this day is a holiday
            elif (dt + timedelta(1,0)).date() in self.holidays:
                hol = 2.0 # next day is a holiday
            elif (dt - timedelta(1,0)).date() in self.holidays:
                hol = 1.0 # previous day was a holiday
            else:
                hol = 0.0 # this day is not near a holiday
            rv += hol,
        return rv

    def changepoint_feature(self, changepoints):
        if changepoints is not None:
            cps = sorted(changepoints)
            feat = np.zeros(len(self.datetimes))
            for (cp_date, tag) in cps:
                ind = np.where(self.datetimes >= cp_date)[0][0] 
                feat[ind:] = tag
        else:
            feat = None
        return feat

    def split_dataset(self, test_size):
        self.X_standardizer = preprocessing.StandardScaler().fit(self.X)
        self.y_standardizer = preprocessing.StandardScaler().fit(self.y)
        self.X_s = self.X_standardizer.transform(self.X)
        self.y_s = self.y_standardizer.transform(self.y)
        if self.cps is not None:
            pre_inds = np.where(self.cps == self.PRE_DATA_TAG)
            post_inds = np.where(self.cps == self.POST_DATA_TAG)
           
            self.X_pre_s, self.X_post_s = self.X_s[pre_inds],self.X_s[post_inds]
            self.y_pre_s, self.y_post_s = self.y_s[pre_inds],self.y_s[post_inds]
            self.datetimes_pre, self.datetimes_post = \
                 self.datetimes[pre_inds], self.datetimes[post_inds]
        else:
            # handle case where no changepoint is given
            # by using a predefined fraction of the dataset
            # to split into pre and post datasets.
            # this is useful for testing the accuracy of the mmodel methods
            # for datasets in which no retrofit is known to have occurred
            self.X_pre_s, self.X_post_s, self.y_pre_s, self.y_post_s = \
                    cross_validation.train_test_split(self.X_s, self.y_s, \
                    test_size=test_size, random_state=0)

class ModelAggregator(object):

    def __init__(self, X, y, y_standardizer):
        self.X = X
        self.y = np.ravel(y)
        self.y_standardizer = y_standardizer
        self.models = []
        self.best_model = None
        self.best_score = None
        self.error_metrics = None
<<<<<<< HEAD

    def train(self, model):
        try:
            train = getattr(self, "train_%s" % model)
            m = train()
            self.select_model()
            return m
        except AttributeError:
            raise Exception("Model trainer %s not implemented") % model

    def train_dummy(self):
        dummy_trainer = trainers.DummyTrainer()
=======
 
    def train_dummy(self,**kwargs):
        dummy_trainer = trainers.DummyTrainer(**kwargs)
>>>>>>> a78f67de
        dummy_trainer.train(self.X, 
                            self.y,
                            randomized_search=False)
        self.models.append(dummy_trainer.model)
        return dummy_trainer.model

    def train_hour_weekday(self, **kwargs):
        hour_weekday_trainer = trainers.HourWeekdayBinModelTrainer(**kwargs)
        hour_weekday_trainer.train(self.X, 
                                   self.y, 
                                   randomized_search=False)
        self.models.append(hour_weekday_trainer.model)
        return hour_weekday_trainer.model

    def train_kneighbors(self, **kwargs):
        kneighbors_trainer = trainers.KNeighborsTrainer(search_iterations=5,
                                                        **kwargs)
        kneighbors_trainer.train(self.X, self.y)
        self.models.append(kneighbors_trainer.model)
        return kneighbors_trainer.model

    def train_svr(self, **kwargs):
        svr_trainer = trainers.SVRTrainer(\
                                          search_iterations=5)
        svr_trainer.train(self.X, self.y)
        self.models.append(svr_trainer.model)
        return svr_trainer.model

    def train_gradient_boosting(self, **kwargs):
        gradient_boosting_trainer = trainers.GradientBoostingTrainer(\
                                                            search_iterations=5)
        gradient_boosting_trainer.train(self.X, self.y)
        self.models.append(gradient_boosting_trainer.model)
        return gradient_boosting_trainer.model

    def train_random_forest(self, **kwargs):
        random_forest_trainer = trainers.RandomForestTrainer(\
                                                           search_iterations=20)
        random_forest_trainer.train(self.X, self.y)
        self.models.append(random_forest_trainer.model)
        return random_forest_trainer.model

    def train_extra_trees(self, **kwargs):
        extra_trees_trainer = trainers.ExtraTreesTrainer(\
                                                         search_iterations=20)
        extra_trees_trainer.train(self.X, self.y)
        self.models.append(extra_trees_trainer.model)
        return extra_trees_trainer.model 

    def train_all(self,**kwargs):
        self.train_dummy(**kwargs)
        self.train_hour_weekday(**kwargs)
        self.train_kneighbors(**kwargs)
        self.train_random_forest(**kwargs)
        # These take forever and maybe aren't worth it?
        #self.train_svr(**kwargs)
        #self.train_gradient_boosting(**kwargs)

        self.select_model()
        self.score()
        return self.models
    
    def select_model(self):
        for model in self.models:
            if model.best_score_ > self.best_score:
                self.best_score = model.best_score_
                self.best_model = model
        return self.best_model, self.best_score

    def score(self):
        baseline = self.y_standardizer.inverse_transform(self.y)
        prediction = self.y_standardizer.inverse_transform(\
                                         self.best_model.predict(self.X))
        self.error_metrics = comparer.Comparer(\
                                      prediction=prediction,baseline=baseline)
        return self.error_metrics

    def __str__(self):
        rv = "\n=== Selected model ==="
        rv += "\nBest cross validation score on training data: %s"%\
                                                   self.best_model.best_score_
        rv += "\nBest model:\n%s"%self.best_model.best_estimator_
        try:
            imps = self.best_model.best_estimator_.feature_importances_
            rv += "\nThe relative importances of input features are:\n%s"%imps
            #TODO rv += "\nWhich corresponds to:\n%s"%self.input_feature_names
        except Exception, e:
            rv += ""
<<<<<<< HEAD
        rv += "\n\n=== Fit to the %s data ===" % self.model_type
=======
        rv += "\n\n=== Fit to the training data ==="
>>>>>>> a78f67de
        rv += "\nThese error metrics represent the match between the"+ \
                 " %s data used to train the model and the model prediction:"
        rv += str(self.error_metrics)
        return rv

class SingleModelMnV(object):
    def __init__(self, input_file, **kwargs):
        # pre-process the input data file
        self.p = Preprocessor(input_file, **kwargs)
        # build a model based on the pre-retrofit data 
        self.m = ModelAggregator(X=self.p.X_pre_s,
                                 y=self.p.y_pre_s,
                                 y_standardizer=self.p.y_standardizer) 
        self.m.train_all(**kwargs)
        # evaluate the output of the model against the post-retrofit data
        measured_post_retrofit = self.p.y_standardizer.inverse_transform(\
                                                             self.p.y_post_s)
        predicted_post_retrofit = self.p.y_standardizer.inverse_transform(\
                                    self.m.best_model.predict(self.p.X_post_s))
        self.error_metrics = comparer.Comparer(\
                                         prediction=predicted_post_retrofit,
                                         baseline=measured_post_retrofit)

    def __str__(self):
        rv = "\n===== Pre-retrofit model training summary ====="
        rv += str(self.m)
        rv += "\n===== Results ====="
        rv += "\nThese results represent the match between the"+ \
                 " measured post-retrofit data and the predicted" + \
                 " post-retrofit consumption:"
        rv += str(self.error_metrics)
        return rv
 
class DualModelMnV(object):
    def __init__(self, input_file, **kwargs):
        # pre-process the input data file
        self.p = Preprocessor(input_file=input_file,
                              **kwargs)
        # build a model based on the pre-retrofit data 
        self.m_pre = ModelAggregator(X=self.p.X_pre_s,
                                     y=self.p.y_pre_s,
                                     y_standardizer=self.p.y_standardizer) 
        self.m_pre.train_all(**kwargs)
        # build a second model based on the post-retrofit data 
        self.m_post = ModelAggregator(X=self.p.X_post_s,
                                     y=self.p.y_post_s,
                                     y_standardizer=self.p.y_standardizer) 
        self.m_post.train_all(**kwargs)
        # evaluate the output of both models over the date range 
        # in the combined pre- & post- retrofit dataset and compare the
        # two predictions to estimate savings 
        pre_model = self.p.y_standardizer.inverse_transform(\
                                    self.m_pre.best_model.predict(self.p.X_s))
        post_model = self.p.y_standardizer.inverse_transform(\
                                    self.m_post.best_model.predict(self.p.X_s))
        self.error_metrics = comparer.Comparer(prediction=post_model,
                                               baseline=pre_model)
    def __str__(self):
        rv = "\n===== Pre-retrofit model training summary ====="
        rv += str(self.m_pre)
        rv += "\n===== Post-retrofit model training summary ====="
        rv += str(self.m_post)
        rv += "\n===== Results ====="
        rv += "\nThese results compare the energy consumption predicted " + \
              "by both models over the entire date range in the input file." + \
              " One model was trained on the pre-retrofit data and the" + \
              " other was trained on the post-retrofit data:"
        rv += str(self.error_metrics)
        return rv
 

class TMVDualModelMnV(object):
    def __init__(self, input_file, changepoints):
        # TODO: this is a placeholder for dual model MnV in which  
        # we apply the two models and predict energy consumption
        # based on a TMY file.
        raise NotYetImplemented
       
if __name__=='__main__': 
    f = open('data/ex6.csv', 'Ur')
    changepoints = [
                   (datetime(2012, 1, 29, 12, 0), Preprocessor.PRE_DATA_TAG),
                   (datetime(2012, 12, 20, 0, 0), Preprocessor.DISCARD_TAG),
                   (datetime(2013, 1, 5, 0, 0), Preprocessor.PRE_DATA_TAG),
                   (datetime(2013, 3, 1, 0, 0), Preprocessor.POST_DATA_TAG),
                   ]
    mnv = SingleModelMnV(input_file=f,changepoints=changepoints, use_holidays=False, n_jobs=8)
    #mnv = DualModelMnV(input_file=f,changepoints=changepoints)
    print mnv<|MERGE_RESOLUTION|>--- conflicted
+++ resolved
@@ -36,13 +36,8 @@
                  start_frac=0.0,
                  end_frac=1.0,
                  changepoints=None,
-<<<<<<< HEAD
                  test_size=0.25
-        ):
-=======
-                 test_size =0.25,
                  **kwargs):
->>>>>>> a78f67de
 
         self.reader = csv.reader(input_file, delimiter=',')
         headers, country, named_cols = self.process_headers()
@@ -258,7 +253,6 @@
         self.best_model = None
         self.best_score = None
         self.error_metrics = None
-<<<<<<< HEAD
 
     def train(self, model):
         try:
@@ -269,13 +263,8 @@
         except AttributeError:
             raise Exception("Model trainer %s not implemented") % model
 
-    def train_dummy(self):
-        dummy_trainer = trainers.DummyTrainer()
-=======
- 
-    def train_dummy(self,**kwargs):
+    def train_dummy(self, **kwargs):
         dummy_trainer = trainers.DummyTrainer(**kwargs)
->>>>>>> a78f67de
         dummy_trainer.train(self.X, 
                             self.y,
                             randomized_search=False)
@@ -364,11 +353,7 @@
             #TODO rv += "\nWhich corresponds to:\n%s"%self.input_feature_names
         except Exception, e:
             rv += ""
-<<<<<<< HEAD
         rv += "\n\n=== Fit to the %s data ===" % self.model_type
-=======
-        rv += "\n\n=== Fit to the training data ==="
->>>>>>> a78f67de
         rv += "\nThese error metrics represent the match between the"+ \
                  " %s data used to train the model and the model prediction:"
         rv += str(self.error_metrics)
